"""
doc here
"""

import pandas as pd

form_factor_signs = pd.DataFrame([
    ['S-S', +1],
    ['V4-V4', -1],
    ['V1-S', -1],
    ['V2-S', +1],
    ['V3-S', -1],
    ['T14-V4', +1],
    ['T24-V4', -1],
    ['T34-V4', +1]],
    columns=['spin_taste_current', 'sign'])

quark_masses = pd.DataFrame([
    ###########
    # 0.15 fm #
    ###########
    [0.15, '1/27', 0.9292, '1.1 m_charm'],
    [0.15, '1/27', 0.8447, '1.0 m_charm'],
    [0.15, '1/27', 0.7602, '0.9 m_charm'],
    [0.15, '1/27', 0.0673, '1.0 m_strange'],
    [0.15, '1/27', 0.002426, '1.0 m_light'],
    ###########
    # 0.12 fm #
    ###########
    # 1/5 ms
    [0.12, '1/5', 0.8935, '1.4 m_charm'],
    [0.12, '1/5', 0.6382, '1.0 m_charm'],
    [0.12, '1/5', 0.5744, '0.9 m_charm'],
    [0.12, '1/5', 0.05252, '1.0 m_strange'],
    [0.12, '1/5', 0.010504, '0.2 m_strange'],
    # 1/27 ms "physical-mass"
    [0.12, '1/27', 0.8935, '1.4 m_charm'],
    [0.12, '1/27', 0.6382, '1.0 m_charm'],
    [0.12, '1/27', 0.5744, '0.9 m_charm'],
    [0.12, '1/27', 0.05252, '1.0 m_strange'],
    [0.12, '1/27', 0.001907, '1.0 m_light'],
    # 1/10 ms
    [0.12, '1/10', 0.8935, '1.4 m_charm'],
    [0.12, '1/10', 0.6382, '1.0 m_charm'],
    [0.12, '1/10', 0.5744, '0.9 m_charm'],
    [0.12, '1/10', 0.05252, '1.0 m_strange'],
    [0.12, '1/10', 0.005252, '0.1 m_strange'],
    ###########
    # 0.09 fm #
    ###########
    # 1/27 ms "physical-mass"
    [0.088, '1/27', 1.08, '2.5 m_charm'],
    [0.088, '1/27', 0.864, '2.0 m_charm'],
    [0.088, '1/27', 0.648, '1.5 m_charm'],
    [0.088, '1/27', 0.432, '1.0 m_charm'],
    [0.088, '1/27', 0.389, '0.9 m_charm'],
    [0.088, '1/27', 0.0363, '1.0 m_strange'],
    [0.088, '1/27', 0.0012, '1.0 m_light'],
    # 1/10 ms
    [0.088, '1/10', 1.08, '2.5 m_charm'],
    [0.088, '1/10', 0.864, '2.0 m_charm'],
    [0.088, '1/10', 0.648, '1.5 m_charm'],
    [0.088, '1/10', 0.432, '1.0 m_charm'],
    [0.088, '1/10', 0.389, '0.9 m_charm'],
    [0.088, '1/10', 0.0363, '1.0 m_strange'],
    [0.088, '1/10', 0.00363, '0.1 m_strange'],
    ###########
    # 0.06 fm #
    ###########
    # 1/27 ms "physical-mass"
    [0.057, '1/27', 1.144, '4.4 m_charm'],
    [0.057, '1/27', 0.858, '3.3 m_charm'],
    [0.057, '1/27', 0.572, '2.2 m_charm'],
    [0.057, '1/27', 0.286, '1.1 m_charm'],
    [0.057, '1/27', 0.257, '1.0 m_charm'],
    [0.057, '1/27', 0.022, '1.0 m_strange'],
    [0.057, '1/27', 0.0008, '1.0 m_light'],
    # 1/10 ms
    [0.057, '1/10', 1.144, '4.0 m_charm'],
    [0.057, '1/10', 0.858, '3.0 m_charm'],
    [0.057, '1/10', 0.572, '2.0 m_charm'],
    [0.057, '1/10', 0.286, '1.0 m_charm'],
    [0.057, '1/10', 0.257, '0.9 m_charm'],
    [0.057, '1/10', 0.024, '1.0 m_strange'],
    [0.057, '1/10', 0.0024, '0.1 m_strange'],
    ###########
    # 0.04 fm #
    ###########
    # 1/5 ms
    [0.042, '1/5', 0.767, '4.2 m_charm'],
    [0.042, '1/5', 0.731, '4.0 m_charm'],
    [0.042, '1/5', 0.548, '3.0 m_charm'],
    [0.042, '1/5', 0.365, '2.0 m_charm'],
    [0.042, '1/5', 0.1827, '1.0 m_charm'],
    [0.042, '1/5', 0.164, '0.9 m_charm'],
    [0.042, '1/5', 0.01555, '1.0 m_strange'],
    [0.042, '1/5', 0.00311, '0.2 m_strange'],
    # 1/27 ms "physical-mass"
    [0.042, '1/27', 0.767, '4.2 m_charm'],
    [0.042, '1/27', 0.731, '4.0 m_charm'],
    [0.042, '1/27', 0.548, '3.0 m_charm'],
    [0.042, '1/27', 0.365, '2.0 m_charm'],
    [0.042, '1/27', 0.1827, '1.0 m_charm'],
    [0.042, '1/27', 0.164, '0.9 m_charm'],
    [0.042, '1/27', 0.01555, '1.0 m_strange'],
    [0.042, '1/27', 0.00569, '1.0 m_light'],],
    columns=['a_fm', 'description', 'mq', 'alias'])

ensembles = pd.DataFrame([
    [0.15, '1/27', 32, 48, 'l3248f211b580m002426m06730m8447-allHISQ'],
    [0.12, '1/27', 48, 64, 'l4864f211b600m001907m05252m6382-allHISQ'],
    [0.088, '1/27', 64, 96, 'l6496f211b630m0012m0363m432-allHISQ'],
    [0.088, '1/10', 48, 96, 'l4896f211b630m00363m0363m430-allHISQ'],
    [0.057, '1/27', 96, 192, 'l96192f211b672m0008m022m260-allHISQ'],
<<<<<<< HEAD
    [0.057, '1/10', 64, 144, 'l64144f211b672m0024m024m286-allHISQ'],],
    columns=['a_fm', 'description', 'ns', 'nt', 'name'])

states = pd.DataFrame([
    ["0.1 m_strange", "0.9 m_charm", "d"],
    ["0.1 m_strange", "1.0 m_charm", "d"],
    ["0.1 m_strange", "1.1 m_charm", "d"],
    ["0.1 m_strange", "1.0 m_strange", "k"],
    ["0.1 m_strange", "1.4 m_charm", "d"],
    ["0.1 m_strange", "1.5 m_charm", "d"],
    ["0.1 m_strange", "2.0 m_charm", "d"],
    ["0.1 m_strange", "2.2 m_charm", "b"],
    ["0.1 m_strange", "2.5 m_charm", "b"],
    ["0.1 m_strange", "3.0 m_charm", "b"],
    ["0.1 m_strange", "3.3 m_charm", "b"],
    ["0.1 m_strange", "4.0 m_charm", "b"],
    ["0.1 m_strange", "4.4 m_charm", "b"],
    ["0.2 m_strange", "0.2 m_strange", "pi"],
    ["0.2 m_strange", "0.9 m_charm", "d"],
    ["0.2 m_strange", "1.0 m_charm", "d"],
    ["0.2 m_strange", "1.1 m_charm", "d"],
    ["0.2 m_strange", "1.0 m_strange", "k"],
    ["0.2 m_strange", "1.4 m_charm", "d"],
    ["0.2 m_strange", "2.0 m_charm", "d"],
    ["0.2 m_strange", "2.2 m_charm", "b"],
    ["0.2 m_strange", "3.0 m_charm", "b"],
    ["0.2 m_strange", "3.3 m_charm", "b"],
    ["0.2 m_strange", "4.0 m_charm", "b"],
    ["0.2 m_strange", "4.2 m_charm", "b"],
    ["0.2 m_strange", "4.4 m_charm", "b"],
    ["1.0 m_light",   "0.9 m_charm", "d"],
    ["1.0 m_light",   "1.0 m_charm", "d"],
    ["1.0 m_light",   "1.0 m_light", "pi"],
    ["1.0 m_light",   "1.0 m_strange", "k"],
    ["1.0 m_light",   "1.1 m_charm", "d"],
    ["1.0 m_light",   "1.4 m_charm", "d"],
    ["1.0 m_light",   "1.5 m_charm", "d"],
    ["1.0 m_light",   "2.0 m_charm", "d"],
    ["1.0 m_light",   "2.2 m_charm", "b"],
    ["1.0 m_light",   "2.5 m_charm", "b"],
    ["1.0 m_light",   "3.0 m_charm", "b"],
    ["1.0 m_light",   "3.3 m_charm", "b"],
    ["1.0 m_light",   "4.0 m_charm", "b"],
    ["1.0 m_light",   "4.2 m_charm", "b"],
    ["1.0 m_light",   "4.4 m_charm", "b"],
    ["1.0 m_strange", "0.9 m_charm", "ds"],
    ["1.0 m_strange", "1.0 m_charm", "ds"],
    ["1.0 m_strange", "1.1 m_charm", "ds"],
    ["1.0 m_strange", "1.4 m_charm", "ds"],
    ["1.0 m_strange", "1.5 m_charm", "ds"],
    ["1.0 m_strange", "2.0 m_charm", "ds"],
    ["1.0 m_strange", "2.2 m_charm", "bs"],
    ["1.0 m_strange", "2.5 m_charm", "bs"],
    ["1.0 m_strange", "3.0 m_charm", "bs"],
    ["1.0 m_strange", "3.3 m_charm", "bs"],
    ["1.0 m_strange", "4.0 m_charm", "bs"],
    ["1.0 m_strange", "4.2 m_charm", "bs"],
    ["1.0 m_strange", "4.4 m_charm", "bs"],],
    columns=['alias_light', 'alias_heavy', 'state'])
=======
    [0.057, '1/10', 64, 144, 'l64144f211b672m0024m024m286-allHISQ'],
    [0.057, '1/5', 48, 144, 'l48144f211b672m0048m024m286-allHISQ'],],
    columns=['a_fm', 'description', 'ns', 'nt', 'name'])
>>>>>>> b2cbd5fa
<|MERGE_RESOLUTION|>--- conflicted
+++ resolved
@@ -112,8 +112,8 @@
     [0.088, '1/27', 64, 96, 'l6496f211b630m0012m0363m432-allHISQ'],
     [0.088, '1/10', 48, 96, 'l4896f211b630m00363m0363m430-allHISQ'],
     [0.057, '1/27', 96, 192, 'l96192f211b672m0008m022m260-allHISQ'],
-<<<<<<< HEAD
-    [0.057, '1/10', 64, 144, 'l64144f211b672m0024m024m286-allHISQ'],],
+    [0.057, '1/10', 64, 144, 'l64144f211b672m0024m024m286-allHISQ'],
+    [0.057, '1/5', 48, 144, 'l48144f211b672m0048m024m286-allHISQ'],],
     columns=['a_fm', 'description', 'ns', 'nt', 'name'])
 
 states = pd.DataFrame([
@@ -171,9 +171,4 @@
     ["1.0 m_strange", "4.0 m_charm", "bs"],
     ["1.0 m_strange", "4.2 m_charm", "bs"],
     ["1.0 m_strange", "4.4 m_charm", "bs"],],
-    columns=['alias_light', 'alias_heavy', 'state'])
-=======
-    [0.057, '1/10', 64, 144, 'l64144f211b672m0024m024m286-allHISQ'],
-    [0.057, '1/5', 48, 144, 'l48144f211b672m0048m024m286-allHISQ'],],
-    columns=['a_fm', 'description', 'ns', 'nt', 'name'])
->>>>>>> b2cbd5fa
+    columns=['alias_light', 'alias_heavy', 'state'])